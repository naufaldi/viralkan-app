--- conflicted
+++ resolved
@@ -120,15 +120,7 @@
       - NEXT_PUBLIC_FIREBASE_STORAGE_BUCKET=${NEXT_PUBLIC_FIREBASE_STORAGE_BUCKET}
       - NEXT_PUBLIC_FIREBASE_MESSAGING_SENDER_ID=${NEXT_PUBLIC_FIREBASE_MESSAGING_SENDER_ID}
       - NEXT_PUBLIC_FIREBASE_APP_ID=${NEXT_PUBLIC_FIREBASE_APP_ID}
-<<<<<<< HEAD
-<<<<<<< HEAD
-      - NEXT_PUBLIC_API_URL=https://viral-api.faldi.xyz
-=======
-      - NEXT_PUBLIC_API_URL=https://${DOMAIN}
->>>>>>> ad55054 (ci: update NEXT_PUBLIC_API_URL environment variable in prod config)
-=======
       - NEXT_PUBLIC_API_URL=${NEXT_PUBLIC_API_URL}
->>>>>>> 7d6ce0f3
     deploy:
       mode: replicated
       replicas: 1
