services:
  watchtower:
    image: containrrr/watchtower
    command:
      - "--label-enable"
      - "--interval"
      - "3600"
      - "--rolling-restart"
      - "--cleanup"
    volumes:
      - /var/run/docker.sock:/var/run/docker.sock
    networks:
      - viralkan-web
    labels:
      - "com.centurylinklabs.watchtower.enable=true"

  reverse-proxy:
    image: traefik:v3.1
    command:
      - "--providers.docker"
      - "--providers.docker.exposedbydefault=false"
      - "--entryPoints.websecure.address=:8444"
      - "--certificatesresolvers.myresolver.acme.tlschallenge=true"
      - "--certificatesresolvers.myresolver.acme.email=${ACME_EMAIL}"
      - "--certificatesresolvers.myresolver.acme.storage=/letsencrypt/acme.json"
      - "--entrypoints.web.address=:8081"
      - "--entrypoints.web.http.redirections.entrypoint.to=websecure"
      - "--entrypoints.web.http.redirections.entrypoint.scheme=https"
    ports:
      - "8081:8081"
      - "8444:8444"
    volumes:
      - viralkan-letsencrypt:/letsencrypt
      - /var/run/docker.sock:/var/run/docker.sock
    networks:
      - viralkan-web

  api:
    image: ghcr.io/${GITHUB_REPOSITORY}/viralkan-api:${IMAGE_TAG:-latest}
    labels:
      - "traefik.enable=true"
<<<<<<< HEAD
      - "traefik.http.routers.api-router.rule=Host(`${DOMAIN}`) && PathPrefix(`/api`)"
      - "traefik.http.routers.api-subdomain.rule=Host(`viral-api.faldi.xyz`)"
      - "traefik.http.routers.api-subdomain.entrypoints=websecure"
      - "traefik.http.routers.api-subdomain.tls.certresolver=myresolver"
      - "traefik.http.routers.api-subdomain.service=api-service"
      - "traefik.http.routers.api-router.entrypoints=websecure"
      - "traefik.http.routers.api-router.tls.certresolver=myresolver"
      - "traefik.http.services.api-service.loadbalancer.server.port=3000"
      - "traefik.docker.network=web"
=======
      - "traefik.http.routers.viralkan-api-router.rule=Host(`viral-api.faldi.xyz`)"
      - "traefik.http.routers.viralkan-api-router.entrypoints=websecure"
      - "traefik.http.routers.viralkan-api-router.tls.certresolver=myresolver"
      - "traefik.http.services.viralkan-api-service.loadbalancer.server.port=3000"
      - "traefik.docker.network=viralkan-web"
>>>>>>> 6fa1c546
      - "com.centurylinklabs.watchtower.enable=true"
    expose:
      - "3000"
    environment:
      - NODE_ENV=production
      - FIREBASE_SERVICE_ACCOUNT_JSON=${FIREBASE_SERVICE_ACCOUNT_JSON}
      - DATABASE_URL=postgresql://postgres:${DB_PASSWORD}@viralkan-db:5431/viralkan
      - JWT_SECRET=${JWT_SECRET}
      - R2_ACCESS_KEY_ID=${R2_ACCESS_KEY_ID}
      - R2_SECRET_ACCESS_KEY=${R2_SECRET_ACCESS_KEY}
      - R2_BUCKET_NAME=${R2_BUCKET_NAME}
      - R2_ENDPOINT=${R2_ENDPOINT}
      - R2_PUBLIC_URL=${R2_PUBLIC_URL}
      - ADMIN_EMAILS=${ADMIN_EMAILS}
      - OPENROUTER_API_KEY=${OPENROUTER_API_KEY}
      - OPENROUTER_BASE_URL=${OPENROUTER_BASE_URL}
      - AI_MODEL_FREE=${AI_MODEL_FREE}
      - AI_MODEL_PAID=${AI_MODEL_PAID}
      - AI_MAX_TOKENS=${AI_MAX_TOKENS}
      - AI_TEMPERATURE=${AI_TEMPERATURE}
      - PORT=3000
    deploy:
      mode: replicated
      replicas: 1
      resources:
        limits:
          memory: 512M
          cpus: "0.5"
        reservations:
          memory: 256M
    depends_on:
      viralkan-db:
        condition: service_healthy
    restart: always
    networks:
      - viralkan-web
    healthcheck:
      test:
        [
          "CMD",
          "wget",
          "--no-verbose",
          "--tries=1",
          "--spider",
          "http://localhost:3000/health",
        ]
      interval: 30s
      timeout: 10s
      retries: 3
      start_period: 40s

  web:
    image: ghcr.io/${GITHUB_REPOSITORY}/viralkan-web:${IMAGE_TAG:-latest}
    labels:
      - "traefik.enable=true"
      - "traefik.http.routers.viralkan-web-router.rule=Host(`viral.faldi.xyz`)"
      - "traefik.http.routers.viralkan-web-router.entrypoints=websecure"
      - "traefik.http.routers.viralkan-web-router.tls.certresolver=myresolver"
      - "traefik.http.services.viralkan-web-service.loadbalancer.server.port=3000"
      - "traefik.docker.network=viralkan-web"
      - "com.centurylinklabs.watchtower.enable=true"
    expose:
      - "3000"
    environment:
      - NODE_ENV=production
      - NEXT_PUBLIC_FIREBASE_API_KEY=${NEXT_PUBLIC_FIREBASE_API_KEY}
      - NEXT_PUBLIC_FIREBASE_AUTH_DOMAIN=${NEXT_PUBLIC_FIREBASE_AUTH_DOMAIN}
      - NEXT_PUBLIC_FIREBASE_PROJECT_ID=${NEXT_PUBLIC_FIREBASE_PROJECT_ID}
      - NEXT_PUBLIC_FIREBASE_STORAGE_BUCKET=${NEXT_PUBLIC_FIREBASE_STORAGE_BUCKET}
      - NEXT_PUBLIC_FIREBASE_MESSAGING_SENDER_ID=${NEXT_PUBLIC_FIREBASE_MESSAGING_SENDER_ID}
      - NEXT_PUBLIC_FIREBASE_APP_ID=${NEXT_PUBLIC_FIREBASE_APP_ID}
<<<<<<< HEAD
      - NEXT_PUBLIC_API_URL=${NEXT_PUBLIC_API_URL}
=======
      - NEXT_PUBLIC_API_URL=https://viral-api.faldi.xyz
>>>>>>> 6fa1c546
    deploy:
      mode: replicated
      replicas: 1
      resources:
        limits:
          memory: 512M
          cpus: "0.5"
        reservations:
          memory: 256M
    depends_on:
      api:
        condition: service_healthy
    restart: always
    networks:
      - viralkan-web
    healthcheck:
      test:
        [
          "CMD",
          "wget",
          "--no-verbose",
          "--tries=1",
          "--spider",
          "http://localhost:3000/",
        ]
      interval: 30s
      timeout: 10s
      retries: 3
      start_period: 40s

  viralkan-db:
    image: postgis/postgis:15-3.3
    restart: always
    volumes:
      - viralkan-db-data:/var/lib/postgresql/data
      - ./postgresql.conf:/etc/postgresql/postgresql.conf
      - ./logs:/var/log/postgresql
    command:
      - "postgres"
      - "-c"
      - "logging_collector=on"
      - "-c"
      - "log_directory=/var/log/postgresql"
      - "-c"
      - "log_filename=postgresql-%Y-%m-%d.log"
      - "-c"
      - "log_statement=all"
      - "-c"
      - "port=5431"
    environment:
      - POSTGRES_DB=viralkan
      - POSTGRES_PASSWORD=${DB_PASSWORD}
      - POSTGRES_USER=postgres
      - POSTGRES_INITDB_ARGS=--data-checksums
      - PGDATA=/var/lib/postgresql/data/pgdata
    expose:
      - 5431
    healthcheck:
      test: ["CMD", "pg_isready", "-U", "postgres", "-p", "5431"]
      interval: 30s
      timeout: 10s
      retries: 3
      start_period: 60s
    deploy:
      resources:
        limits:
          memory: 1G
        reservations:
          memory: 512M
    networks:
      - viralkan-web

volumes:
  viralkan-db-data:
  viralkan-letsencrypt:

networks:
  viralkan-web:
    driver: bridge<|MERGE_RESOLUTION|>--- conflicted
+++ resolved
@@ -39,23 +39,16 @@
     image: ghcr.io/${GITHUB_REPOSITORY}/viralkan-api:${IMAGE_TAG:-latest}
     labels:
       - "traefik.enable=true"
-<<<<<<< HEAD
-      - "traefik.http.routers.api-router.rule=Host(`${DOMAIN}`) && PathPrefix(`/api`)"
-      - "traefik.http.routers.api-subdomain.rule=Host(`viral-api.faldi.xyz`)"
-      - "traefik.http.routers.api-subdomain.entrypoints=websecure"
-      - "traefik.http.routers.api-subdomain.tls.certresolver=myresolver"
-      - "traefik.http.routers.api-subdomain.service=api-service"
-      - "traefik.http.routers.api-router.entrypoints=websecure"
-      - "traefik.http.routers.api-router.tls.certresolver=myresolver"
-      - "traefik.http.services.api-service.loadbalancer.server.port=3000"
-      - "traefik.docker.network=web"
-=======
-      - "traefik.http.routers.viralkan-api-router.rule=Host(`viral-api.faldi.xyz`)"
-      - "traefik.http.routers.viralkan-api-router.entrypoints=websecure"
-      - "traefik.http.routers.viralkan-api-router.tls.certresolver=myresolver"
+      - "traefik.http.routers.viralkan-api-subdomain.rule=Host(`viral-api.faldi.xyz`)"
+      - "traefik.http.routers.viralkan-api-subdomain.entrypoints=websecure"
+      - "traefik.http.routers.viralkan-api-subdomain.tls.certresolver=myresolver"
+      - "traefik.http.routers.viralkan-api-subdomain.service=viralkan-api-service"
+      - "traefik.http.routers.viralkan-api-path.rule=Host(`${DOMAIN}`) && PathPrefix(`/api`)"
+      - "traefik.http.routers.viralkan-api-path.entrypoints=websecure"
+      - "traefik.http.routers.viralkan-api-path.tls.certresolver=myresolver"
+      - "traefik.http.routers.viralkan-api-path.service=viralkan-api-service"
       - "traefik.http.services.viralkan-api-service.loadbalancer.server.port=3000"
       - "traefik.docker.network=viralkan-web"
->>>>>>> 6fa1c546
       - "com.centurylinklabs.watchtower.enable=true"
     expose:
       - "3000"
@@ -127,11 +120,7 @@
       - NEXT_PUBLIC_FIREBASE_STORAGE_BUCKET=${NEXT_PUBLIC_FIREBASE_STORAGE_BUCKET}
       - NEXT_PUBLIC_FIREBASE_MESSAGING_SENDER_ID=${NEXT_PUBLIC_FIREBASE_MESSAGING_SENDER_ID}
       - NEXT_PUBLIC_FIREBASE_APP_ID=${NEXT_PUBLIC_FIREBASE_APP_ID}
-<<<<<<< HEAD
       - NEXT_PUBLIC_API_URL=${NEXT_PUBLIC_API_URL}
-=======
-      - NEXT_PUBLIC_API_URL=https://viral-api.faldi.xyz
->>>>>>> 6fa1c546
     deploy:
       mode: replicated
       replicas: 1
